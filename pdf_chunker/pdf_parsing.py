# pdf_parsing.py

import os
import sys
import re
import fitz  # PyMuPDF
from .text_cleaning import clean_text, HYPHEN_CHARS_ESC
from .heading_detection import _detect_heading_fallback
from .page_utils import parse_page_ranges, validate_page_exclusions
from .page_artifacts import (
    is_page_artifact_text,
    remove_page_artifact_lines,
    strip_page_artifact_suffix,
)
from .extraction_fallbacks import (
    _detect_language,
    _assess_text_quality,
    _extract_with_pdftotext,
    _extract_with_pdfminer,
    PDFMINER_AVAILABLE,
)
from .pymupdf4llm_integration import (
    extract_with_pymupdf4llm,
    is_pymupdf4llm_available,
    PyMuPDF4LLMExtractionError,
    should_apply_pymupdf4llm_cleaning,
    PyMuPDF4LLMExtractionError,
)

from typing import List, Dict, Any, Tuple


BULLET_CHARS = "•*"
<<<<<<< HEAD
BULLET_CHARS_ESC = re.escape(BULLET_CHARS)
=======
>>>>>>> 64d64961


def _is_bullet_continuation(curr: str, nxt: str) -> bool:
    return curr.rstrip().endswith(tuple(BULLET_CHARS)) and nxt[:1].islower()


<<<<<<< HEAD
def _starts_with_bullet(text: str) -> bool:
    return text.lstrip().startswith(tuple(BULLET_CHARS))


def _is_bullet_list_pair(curr: str, nxt: str) -> bool:
    colon_bullet = re.search(rf":\s*[{BULLET_CHARS_ESC}]", curr)
    return _starts_with_bullet(nxt) and (
        _starts_with_bullet(curr)
        or any(_starts_with_bullet(line) for line in curr.splitlines())
        or colon_bullet is not None
    )


def _is_indented_continuation(curr: dict, nxt: dict) -> bool:
    curr_bbox = curr.get("bbox")
    next_bbox = nxt.get("bbox")
    if not curr_bbox or not next_bbox:
        return False
    curr_x0, _, _, curr_y1 = curr_bbox
    next_x0, next_y0, _, _ = next_bbox
    vertical_gap = next_y0 - curr_y1
    indent_diff = next_x0 - curr_x0
    return indent_diff > 10 and vertical_gap < 8


=======
>>>>>>> 64d64961
def _should_merge_blocks(
    curr_block: Dict[str, Any], next_block: Dict[str, Any]
) -> Tuple[bool, str]:
    """Determine if two blocks should be merged and return the reason."""
    curr_text = curr_block.get("text", "").strip()
    next_text = next_block.get("text", "").strip()

    if not curr_text or not next_text:
        logger.debug(
            f"Merge check: Empty text - curr: {bool(curr_text)}, next: {bool(next_text)}"
        )
        return False, "empty_text"

    curr_page = curr_block.get("source", {}).get("page")
    next_page = next_block.get("source", {}).get("page")

    logger.debug(f"Merge check: Pages curr={curr_page}, next={next_page}")
    logger.debug(
        f"Merge check: Text endings - curr: '{curr_text[-10:]}', next: '{next_text[:10]}'"
    )

    # Check for quote-related splitting issues
    curr_has_quote = '"' in curr_text or "'" in curr_text
    next_has_quote = '"' in next_text or "'" in next_text

    if curr_has_quote or next_has_quote:
        logger.debug(
            f"Merge check: Quote detection - curr: {curr_has_quote}, next: {next_has_quote}"
        )

        # Special handling for quoted text that may have been incorrectly split
        if _is_quote_continuation(curr_text, next_text):
            logger.debug("Merge decision: QUOTE_CONTINUATION")
            return True, "quote_continuation"

    if _is_bullet_continuation(curr_text, next_text):
        logger.debug("Merge decision: BULLET_CONTINUATION")
        return True, "bullet_continuation"

<<<<<<< HEAD
    if _is_bullet_list_pair(curr_text, next_text):
        logger.debug("Merge decision: BULLET_LIST")
        return True, "bullet_list"

    if _is_indented_continuation(
        curr_block, next_block
    ) and not _detect_heading_fallback(next_text):
        logger.debug("Merge decision: INDENTED_CONTINUATION")
        return True, "indented_continuation"

=======
>>>>>>> 64d64961
    hyphen_pattern = rf"[{HYPHEN_CHARS_ESC}]$"
    double_hyphen_pattern = rf"[{HYPHEN_CHARS_ESC}]{{2,}}$"
    if (
        re.search(hyphen_pattern, curr_text)
        and not re.search(double_hyphen_pattern, curr_text)
        and next_text
        and next_text[0].islower()
    ):
        logger.debug("Merge decision: HYPHENATED_CONTINUATION")
        return True, "hyphenated_continuation"

    elif (
        curr_page == next_page
        and not curr_text.endswith((".", "!", "?", ":", ";"))
        and next_text
        and next_text[0].islower()
    ):
        logger.debug("Merge decision: SAME_PAGE_CONTINUATION")
        return True, "sentence_continuation"

    # Case 3: Cross-page sentence continuation (no punctuation at end)
    # Enhanced to be more careful with quoted text
    elif (
        curr_text
        and next_text
        and not curr_text.endswith((".", "!", "?"))
        and curr_page != next_page
        and not _looks_like_quote_boundary(curr_text, next_text)
        and not _detect_heading_fallback(next_text)
    ):
        logger.debug("Merge decision: CROSS_PAGE_CONTINUATION")
        return True, "sentence_continuation"

    logger.debug("Merge decision: NO_MERGE")
    return False, "no_merge"


def _is_quote_continuation(curr_text: str, next_text: str) -> bool:
    """Check if the next block is a continuation of quoted text from current block."""
    import re

    # Look for incomplete quotes in current text
    curr_open_quotes = curr_text.count('"') - curr_text.count('\\"')
    curr_open_single = curr_text.count("'") - curr_text.count("\\'")

    # If current text has unmatched opening quotes, next might be continuation
    if curr_open_quotes % 2 == 1 or curr_open_single % 2 == 1:
        # Check if next text starts in a way that suggests quote continuation
        if not next_text[0].isupper() or next_text.startswith(
            ("and", "but", "or", "so", "yet", "for")
        ):
            return True

    # Look for patterns where quotes were split incorrectly
    # Pattern: current ends with quote, next starts with comma/period + space + text
    if curr_text.endswith('"') and re.match(r"^[,.;:]\s+[a-z]", next_text):
        return True

    # Pattern: current ends mid-sentence, next starts with quote
    if (
        not curr_text.endswith((".", "!", "?"))
        and next_text.startswith('"')
        and len(next_text) > 1
        and next_text[1].islower()
    ):
        return True

    return False


def _looks_like_quote_boundary(curr_text: str, next_text: str) -> bool:
    """Check if the boundary between texts looks like a legitimate quote boundary."""
    # If current ends with closing quote and punctuation, and next starts with capital
    if (
        curr_text.endswith(('."', ".'", '!"', "!'", '?"', "?'"))
        and next_text
        and next_text[0].isupper()
    ):
        return True

    # If current ends with quote and next starts with attribution
    attribution_starters = ["said", "asked", "replied", "continued", "added", "noted"]
    if curr_text.endswith(('"', "'")) and any(
        next_text.lower().startswith(starter) for starter in attribution_starters
    ):
        return True

    return False


import logging

logger = logging.getLogger(__name__)


def is_artifact_block(block, page_height, frac=0.15, max_words=6):
    """
    Detect small numeric artifact blocks near page margins:
    - Block positioned within top or bottom 'frac' of page height,
    - Contains a digit and at most 'max_words' words.
    """
    # Unpack first five elements: x0, y0, x1, y1, raw_text
    x0, y0, x1, y1, raw_text = block[:5]
    # Check if block sits in the margin zones
    if y0 < page_height * frac or y0 > page_height * (1 - frac):
        cleaned = clean_text(raw_text)
        words = cleaned.split()
        if (
            words
            and len(words) <= max_words
            and any(any(c.isdigit() for c in w) for w in words)
        ):
            return True
    return False


def extract_blocks_from_page(page, page_num, filename) -> list[dict]:
    """
    Extract and classify text blocks from a PDF page,
    filtering out margin artifacts and ensuring all blocks have a proper source dictionary.
    """
    page_height = page.rect.height
    raw_blocks = page.get_text("blocks")
    filtered = [b for b in raw_blocks if not is_artifact_block(b, page_height)]

    structured = []
    for b in filtered:
        raw_text = b[4]
        logger.debug(f"Raw block text before cleaning: {repr(raw_text[:50])}")

        # Remove obvious header/footer lines before full cleaning
        raw_text = remove_page_artifact_lines(raw_text, page_num)

        block_text = clean_text(raw_text)
        logger.debug(f"Block text after cleaning: {repr(block_text[:50])}")

        if not block_text:
            continue

        # Filter out headers, footers, and similar page artifacts
        if is_page_artifact({"text": block_text}, page_num):
            logger.debug(
                f"Skipping page artifact on page {page_num}: {repr(block_text)}"
            )
            continue

        # Determine heading via font flags or fallback
        is_heading = False
        if len(block_text.split()) < 15:
            try:
                block_dict = page.get_text("dict", clip=b[:4])["blocks"][0]
                spans = block_dict["lines"][0]["spans"]
                is_heading = any(span.get("flags", 0) & 2 for span in spans)
            except (KeyError, IndexError, TypeError):
                is_heading = _detect_heading_fallback(block_text)

        block_type = "heading" if is_heading else "paragraph"
        structured.append(
            {
                "type": block_type,
                "text": block_text,
                "language": _detect_language(block_text),
                "source": {"filename": filename, "page": page_num, "location": None},
                "bbox": b[:4],
            }
        )

    return structured


def is_page_artifact(block: dict, page_num: int) -> bool:
    """
    Detect headers, footers, and page numbers that should be filtered out.

    Args:
        block: Text block with metadata
        page_num: Current page number

    Returns:
        True if block appears to be a page artifact
    """
    text = block.get("text", "").strip()
    return is_page_artifact_text(text, page_num)


def merge_continuation_blocks(blocks: List[Dict[str, Any]]) -> List[Dict[str, Any]]:
    """Merge blocks that are continuations of each other."""
    if not blocks:
        return blocks

    logger.info(f"Starting block merging: {len(blocks)} input blocks")

    merged_blocks = []
    i = 0
    merge_count = 0

    while i < len(blocks):
        current_block = blocks[i]
        current_text = current_block.get("text", "").strip()

        preview = current_text[:50].replace(chr(10), "\n")
        logger.debug(
            f"Processing block {i}: {len(current_text)} chars, preview: {preview}"
        )

        # Look ahead for potential merges
        j = i + 1
        merged_any = False

        while j < len(blocks):
            next_block = blocks[j]
            next_text = next_block.get("text", "").strip()

            should_merge, merge_reason = _should_merge_blocks(current_block, next_block)

            if should_merge:
                logger.debug(f"MERGE: Block {i} + Block {j} (reason: {merge_reason})")
                before_i = current_text[:30].replace(chr(10), "\n")
                logger.debug("  Before merge - Block %s: %s", i, before_i)
                before_j = next_text[:30].replace(chr(10), "\n")
                logger.debug("  Before merge - Block %s: %s", j, before_j)

                # Perform the merge
                if merge_reason == "hyphenated_continuation":
                    merged_text = (
                        re.sub(rf"[{HYPHEN_CHARS_ESC}]$", "", current_text) + next_text
                    )
                elif merge_reason == "sentence_continuation":
                    merged_text = current_text + " " + next_text
                elif merge_reason == "bullet_continuation":
                    merged_text = current_text.rstrip(" *•") + " " + next_text
<<<<<<< HEAD
                elif merge_reason == "bullet_list":
                    current_text = re.sub(
                        rf":\s*(?=[{BULLET_CHARS_ESC}])", ":\n", current_text
                    )
                    merged_text = current_text + "\n" + next_text
                elif merge_reason == "indented_continuation":
                    merged_text = current_text + "\n" + next_text
=======
>>>>>>> 64d64961
                else:
                    merged_text = current_text + " " + next_text

                after_merge = merged_text[:50].replace(chr(10), "\n")
                logger.debug("  After merge: %s", after_merge)
                current_block["text"] = merged_text
                current_text = merged_text
                merge_count += 1
                merged_any = True
                j += 1
            else:
                logger.debug(
                    f"NO MERGE: Block {i} + Block {j} (different pages/contexts)"
                )
                break

        merged_blocks.append(current_block)
        i = j if merged_any else i + 1

    logger.info(
        f"Block merging complete: {len(blocks)} → {len(merged_blocks)} blocks ({merge_count} merges)"
    )

    # Log final block statistics
    for idx, block in enumerate(merged_blocks):
        text = block.get("text", "")
        text_preview = text[:100].replace("\n", "\\n")
        logger.debug(f"Final block {idx}: {len(text)} chars - {text_preview}...")

    return merged_blocks


def extract_text_blocks_from_pdf(
    filepath: str, exclude_pages: str = None
) -> list[dict]:
    """
    Extract structured text from a PDF using traditional extraction with optional PyMuPDF4LLM text cleaning.

    This simplified approach uses traditional font-based extraction for all structural analysis
    (headings, block boundaries, page metadata) and optionally applies PyMuPDF4LLM's superior
    text cleaning to improve text quality without affecting document structure.

    Enhanced with improved page boundary handling:
    - Better detection and filtering of headers, footers, and page artifacts
    - Improved text flow reconstruction across page boundaries
    - Enhanced sentence continuation handling
    - Debugging output for text flow analysis

    Preserves all existing functionality including page exclusion, heading detection,
    and error handling while optionally enhancing text quality with PyMuPDF4LLM.
    """
    import logging

    logger = logging.getLogger(__name__)

    logger.info(f"Starting PDF text extraction from: {filepath}")
    logger.info(
        f"PyMuPDF4LLM enhancement: {'enabled' if os.getenv('PDF_CHUNKER_USE_PYMUPDF4LLM','').lower() not in ('false','0','no','off') else 'disabled'}"
    )

    # Parse excluded pages first
    excluded_pages_set = set()
    if exclude_pages:
        try:
            from .page_utils import parse_page_ranges

            excluded_pages_set = parse_page_ranges(exclude_pages)
            logger.info(f"Excluding pages: {sorted(excluded_pages_set)}")
        except Exception as e:
            logger.error(f"Error parsing page exclusions: {e}")
            excluded_pages_set = set()

    # Always use traditional extraction for structural analysis
    doc = fitz.open(filepath)
    total_pages = len(doc)
    excluded = set()

    if exclude_pages:
        try:
            excluded = validate_page_exclusions(
                excluded_pages_set, total_pages, os.path.basename(filepath)
            )
            logger.debug(f"Validated excluded pages: {sorted(excluded)}")
        except ValueError as e:
            logger.error(f"Error validating page exclusions: {e}")
            excluded = excluded_pages_set

    all_blocks = []
    page_block_counts = {}

    for page_num, page in enumerate(doc, start=1):
        if page_num in excluded:
            logger.debug(f"Skipping excluded page {page_num}")
            continue

        logger.debug(f"Processing page {page_num}/{len(doc)}")
        page_blocks = extract_blocks_from_page(
            page, page_num, os.path.basename(filepath)
        )
        page_block_counts[page_num] = len(page_blocks)
        logger.debug(f"Page {page_num}: extracted {len(page_blocks)} blocks")

        # Log block details for debugging
        for i, block in enumerate(page_blocks):
            text_preview = block.get("text", "")[:100].replace("\n", "\\n")
            logger.debug(
                f"Page {page_num}, Block {i}: {len(block.get('text', ''))} chars - {text_preview}..."
            )
        all_blocks.extend(page_blocks)

    doc.close()
    logger.info(
        f"Raw extraction complete: {len(all_blocks)} total blocks from pages: {sorted(page_block_counts.keys())}"
    )
    logger.debug(f"Page block distribution: {page_block_counts}")

    # Debug: Log sample text from first few blocks to trace cleaning
    for i, block in enumerate(all_blocks[:3]):
        text_preview = block.get("text", "")[:100].replace("\n", "\\n")
        logger.debug(f"Raw block {i} text preview: {repr(text_preview)}")

    # Defensive filter: ensure no excluded pages made it through
    filtered_blocks = []
    for block in all_blocks:
        page = block.get("source", {}).get("page")
        if page is not None and page in excluded:
            logger.warning(f"Filtering out block from excluded page {page}")
            continue
        filtered_blocks.append(block)

    if len(filtered_blocks) != len(all_blocks):
        logger.info(
            f"Filtered out {len(all_blocks) - len(filtered_blocks)} blocks from excluded pages"
        )
    all_blocks = filtered_blocks

    pre_merge_blocks = all_blocks
    logger.debug("Starting block merging process")
    merged_blocks = merge_continuation_blocks(all_blocks)

    logger.debug(f"Total blocks after merging: {len(merged_blocks)}")
    # Log text flow analysis for debugging
    for idx, block in enumerate(merged_blocks[:3]):  # Log first 3 blocks for debugging
        text_preview = block.get("text", "")[:100].replace("\n", "\\n")
        page_info = block.get("source", {})
        logger.debug(
            f"Merged block {idx}: page {page_info.get('page', 'unknown')}, "
            f"type {block.get('type', 'unknown')}, "
            f"text: {repr(text_preview)}"
        )

    # Apply PyMuPDF4LLM enhancement if requested and beneficial
    from .env_utils import use_pymupdf4llm as _use_pymupdf4llm

    use_pymupdf4llm = _use_pymupdf4llm()
    logger.debug(
        f"PDF_CHUNKER_USE_PYMUPDF4LLM environment check: {os.getenv('PDF_CHUNKER_USE_PYMUPDF4LLM', 'not set')}"
    )
    logger.debug(f"use_pymupdf4llm evaluated to: {use_pymupdf4llm}")

    enhancement_stats = {
        "enhanced": 0,
        "failed": 0,
        "skipped": len(merged_blocks),
        "degraded": 0,
        "artifacts_filtered": 0,
    }
    enhanced_blocks = None

    if use_pymupdf4llm and should_apply_pymupdf4llm_cleaning(merged_blocks):
        logger.info("Applying PyMuPDF4LLM enhancement")
        try:
            # Pass excluded pages as a set to the enhancement function
            enhanced_blocks, enhancement_stats = extract_with_pymupdf4llm(
                filepath, exclude_pages=excluded
            )

            # Defensive: filter out any blocks from excluded pages if present
            if enhanced_blocks:
                pre_filter_count = len(enhanced_blocks)
                filtered_enhanced_blocks = []
                for block in enhanced_blocks:
                    page = block.get("source", {}).get("page")
                    if page is not None and page in excluded:
                        logger.warning(
                            f"Filtering out enhanced block from excluded page {page}"
                        )
                        continue
                    filtered_enhanced_blocks.append(block)
                enhanced_blocks = filtered_enhanced_blocks

                if len(enhanced_blocks) != pre_filter_count:
                    logger.info(
                        f"Filtered out {pre_filter_count - len(enhanced_blocks)} enhanced blocks from excluded pages"
                    )

            # If enhancement was successful and high quality, use enhanced blocks
            if enhanced_blocks and enhancement_stats.get("enhanced", 0) > 0:
                if pre_merge_blocks and len(pre_merge_blocks) == len(enhanced_blocks):
                    for eb, ob in zip(enhanced_blocks, pre_merge_blocks):
                        if "bbox" not in eb and ob.get("bbox"):
                            eb["bbox"] = ob["bbox"]
                if enhancement_stats.get("degraded", 0) == 0:
                    logger.info(
                        f"PyMuPDF4LLM enhancement successful: {enhancement_stats}"
                    )
                    merged_blocks = merge_continuation_blocks(enhanced_blocks)
                else:
                    logger.warning(
                        "PyMuPDF4LLM enhancement quality degraded, falling back to traditional text cleaning"
                    )
                    logger.debug(
                        "Ensuring traditional text cleaning pipeline is used for all blocks"
                    )
                    # Re-apply traditional text cleaning to all blocks
                    for block in merged_blocks:
                        if "text" in block:
                            from .text_cleaning import clean_text

                            logger.debug(
                                f"Re-cleaning block text with traditional pipeline: {repr(block['text'][:50])}"
                            )
                            block["text"] = clean_text(block["text"])
                            logger.debug(
                                f"After traditional cleaning: {repr(block['text'][:50])}"
                            )
            else:
                logger.warning(
                    "PyMuPDF4LLM enhancement failed, falling back to traditional text cleaning"
                )
                logger.debug(
                    "Ensuring traditional text cleaning pipeline is used for all blocks"
                )
                # Re-apply traditional text cleaning to all blocks
                for block in merged_blocks:
                    if "text" in block:
                        from .text_cleaning import clean_text

                        logger.debug(
                            f"Re-cleaning block text with traditional pipeline: {repr(block['text'][:50])}"
                        )
                        block["text"] = clean_text(block["text"])
                        logger.debug(
                            f"After traditional cleaning: {repr(block['text'][:50])}"
                        )
        except Exception as e:
            logger.error(f"PyMuPDF4LLM enhancement failed with error: {e}")
            logger.info("Falling back to traditional text cleaning pipeline")
            logger.debug(
                "Ensuring traditional text cleaning pipeline is used for all blocks"
            )
            # Re-apply traditional text cleaning to all blocks
            for block in merged_blocks:
                if "text" in block:
                    from .text_cleaning import clean_text

                    logger.debug(
                        f"Re-cleaning block text with traditional pipeline: {repr(block['text'][:50])}"
                    )
                    block["text"] = clean_text(block["text"])
                    logger.debug(
                        f"After traditional cleaning: {repr(block['text'][:50])}"
                    )
    elif use_pymupdf4llm:
        logger.info("PyMuPDF4LLM enhancement skipped - not beneficial for this content")
        logger.debug("Using traditional text cleaning pipeline")
        enhancement_stats = {
            "enhanced": 0,
            "failed": 0,
            "skipped": len(merged_blocks),
            "degraded": 0,
            "artifacts_filtered": 0,
        }
    else:
        logger.debug("PyMuPDF4LLM disabled by environment variable")
        enhancement_stats = {
            "enhanced": 0,
            "failed": 0,
            "skipped": len(merged_blocks),
            "degraded": 0,
            "artifacts_filtered": 0,
        }

    # Log final enhancement statistics
    logger.info(f"PyMuPDF4LLM enhancement completed: {enhancement_stats}")

    # Assess text quality and apply fallbacks if needed
    text_blob = "\n".join(block["text"] for block in merged_blocks)
    quality = _assess_text_quality(text_blob)

    logger.debug(
        f"Text quality assessment: score={quality.get('quality_score', 0):.2f}"
    )

    if quality["quality_score"] < 0.7:
        logger.warning(
            f"Low quality score ({quality['quality_score']:.2f}), attempting fallback extraction"
        )
        fallback = _extract_with_pdftotext(filepath, exclude_pages)
        if fallback:
            logger.info("Using pdftotext fallback extraction")
            merged_blocks = merge_continuation_blocks(fallback)
        elif PDFMINER_AVAILABLE:
            fallback = _extract_with_pdfminer(filepath, exclude_pages)
            if fallback:
                logger.info("Using pdfminer fallback extraction")
                merged_blocks = merge_continuation_blocks(fallback)

    # --- Ensure all blocks have a proper source dictionary with filename, page, and location ---
    # If PyMuPDF4LLM enhancement was applied, propagate page numbers from original blocks if missing
    if (
        merged_blocks
        and isinstance(merged_blocks[0], dict)
        and "source" in merged_blocks[0]
    ):
        # Try to propagate page numbers from original blocks to enhanced blocks if missing
        # Build a list of original page numbers for each block index
        original_pages = []
        for block in merged_blocks:
            page_val = block.get("source", {}).get("page")
            original_pages.append(page_val)
        # If any page is None, try to assign sequentially (fallback)
        for idx, block in enumerate(merged_blocks):
            if "source" not in block or not isinstance(block["source"], dict):
                block["source"] = {}
            if "filename" not in block["source"]:
                block["source"]["filename"] = os.path.basename(filepath)
            # Assign page number if missing or None
            if "page" not in block["source"] or block["source"]["page"] is None:
                if idx < len(original_pages) and original_pages[idx] is not None:
                    block["source"]["page"] = original_pages[idx]
                else:
                    block["source"]["page"] = idx + 1
            block["source"]["location"] = None
    else:
        for idx, block in enumerate(merged_blocks):
            if "source" not in block or not isinstance(block["source"], dict):
                block["source"] = {}
            if "filename" not in block["source"]:
                block["source"]["filename"] = os.path.basename(filepath)
            if "page" not in block["source"] or block["source"]["page"] is None:
                block["source"]["page"] = idx + 1
            block["source"]["location"] = None

    # Final defensive filter: remove any blocks from excluded pages
    filtered_blocks = []
    for block in merged_blocks:
        page = block.get("source", {}).get("page")
        if page is not None and page in excluded:
            continue
        filtered_blocks.append(block)

    return filtered_blocks<|MERGE_RESOLUTION|>--- conflicted
+++ resolved
@@ -30,18 +30,14 @@
 from typing import List, Dict, Any, Tuple
 
 
-BULLET_CHARS = "•*"
-<<<<<<< HEAD
+BULLET_CHARS = "*•◦▪‣·●◉○‧"
 BULLET_CHARS_ESC = re.escape(BULLET_CHARS)
-=======
->>>>>>> 64d64961
 
 
 def _is_bullet_continuation(curr: str, nxt: str) -> bool:
     return curr.rstrip().endswith(tuple(BULLET_CHARS)) and nxt[:1].islower()
 
-
-<<<<<<< HEAD
+  
 def _starts_with_bullet(text: str) -> bool:
     return text.lstrip().startswith(tuple(BULLET_CHARS))
 
@@ -66,9 +62,7 @@
     indent_diff = next_x0 - curr_x0
     return indent_diff > 10 and vertical_gap < 8
 
-
-=======
->>>>>>> 64d64961
+  
 def _should_merge_blocks(
     curr_block: Dict[str, Any], next_block: Dict[str, Any]
 ) -> Tuple[bool, str]:
@@ -108,7 +102,6 @@
         logger.debug("Merge decision: BULLET_CONTINUATION")
         return True, "bullet_continuation"
 
-<<<<<<< HEAD
     if _is_bullet_list_pair(curr_text, next_text):
         logger.debug("Merge decision: BULLET_LIST")
         return True, "bullet_list"
@@ -119,8 +112,6 @@
         logger.debug("Merge decision: INDENTED_CONTINUATION")
         return True, "indented_continuation"
 
-=======
->>>>>>> 64d64961
     hyphen_pattern = rf"[{HYPHEN_CHARS_ESC}]$"
     double_hyphen_pattern = rf"[{HYPHEN_CHARS_ESC}]{{2,}}$"
     if (
@@ -352,7 +343,6 @@
                     merged_text = current_text + " " + next_text
                 elif merge_reason == "bullet_continuation":
                     merged_text = current_text.rstrip(" *•") + " " + next_text
-<<<<<<< HEAD
                 elif merge_reason == "bullet_list":
                     current_text = re.sub(
                         rf":\s*(?=[{BULLET_CHARS_ESC}])", ":\n", current_text
@@ -360,8 +350,6 @@
                     merged_text = current_text + "\n" + next_text
                 elif merge_reason == "indented_continuation":
                     merged_text = current_text + "\n" + next_text
-=======
->>>>>>> 64d64961
                 else:
                     merged_text = current_text + " " + next_text
 
