--- conflicted
+++ resolved
@@ -416,21 +416,12 @@
 
         logger.info("Applying collapse_single_newlines in PyMuPDF4LLM path")
         text = collapse_single_newlines(text)
-<<<<<<< HEAD
-        logger.debug(f"After collapse_single_newlines: {repr(text[:100])}")
-
-        logger.debug("Applying fix_hyphenated_linebreaks in PyMuPDF4LLM path")
-        text = fix_hyphenated_linebreaks(text)
-        logger.debug(f"After fix_hyphenated_linebreaks: {repr(text[:100])}")
-        
-=======
         logger.info(f"After collapse_single_newlines: {repr(text[:100])}")
 
         logger.info("Applying fix_hyphenated_linebreaks in PyMuPDF4LLM path")
         text = fix_hyphenated_linebreaks(text)
         logger.info(f"After fix_hyphenated_linebreaks: {repr(text[:100])}")
 
->>>>>>> 2f3b4d31
         # Apply other cleaning steps paragraph by paragraph
         paragraphs = []
         for p in text.split('\n\n'):
