--- conflicted
+++ resolved
@@ -26,26 +26,12 @@
         self.assertNotIn("special- ists", cleaned)
         self.assertNotIn("man- agement", cleaned)
 
-<<<<<<< HEAD
     def test_clean_block_hyphen_fix(self):
-        block = {"text": "Storage engi-\nneer", "source": {"page": 1}}
+        block = {"text": "Storage engi‐\n neer", "source": {"page": 1}}
         cleaned = p4l._clean_pymupdf4llm_block(block)
         self.assertIsNotNone(cleaned)
         self.assertEqual(cleaned["text"], "Storage engineer")
-=======
-    def test_unicode_hyphenation_fix(self):
-        sample = "Storage engi\u2010\n neer"
-        os.environ["PDF_CHUNKER_USE_PYMUPDF4LLM"] = "true"
-        original = p4l.is_pymupdf4llm_available
-        try:
-            p4l.is_pymupdf4llm_available = lambda: True
-            cleaned = clean_text(sample)
-        finally:
-            p4l.is_pymupdf4llm_available = original
-            del os.environ["PDF_CHUNKER_USE_PYMUPDF4LLM"]
-        self.assertIn("Storage engineer", cleaned)
-        self.assertNotIn("eng\u2010 neer", cleaned)
->>>>>>> 8b951453
+
 
 
 if __name__ == "__main__":
